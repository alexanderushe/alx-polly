--- conflicted
+++ resolved
@@ -15,185 +15,93 @@
  * @param pollId - The unique identifier of the poll (from URL parameters)
  */
 
-/**
- * Retrieves a single poll by ID
- *
- * @param request - The HTTP request object
- * @param params - URL parameters containing pollId
- * @returns JSON response with poll data or error message
- */
 export async function GET(
   request: NextRequest,
   { params }: { params: Promise<{ pollId: string }> },
 ) {
   try {
-    const resolvedParams = await params;
+    const { pollId } = await params;
     const user = await getCurrentUser();
     if (!user) {
-      return NextResponse.json(
-        { success: false, error: "Unauthorized" },
-        { status: 401 },
-      );
+      return NextResponse.json({ success: false, error: "Unauthorized" }, { status: 401 });
     }
 
-<<<<<<< HEAD
-    const poll = await getPoll(resolvedParams.pollId);
-=======
-    const { pollId } = await params;
     const poll = await getPoll(pollId);
->>>>>>> a7e52595
-
     if (!poll) {
-      return NextResponse.json(
-        { success: false, error: "Poll not found" },
-        { status: 404 },
-      );
+      return NextResponse.json({ success: false, error: "Poll not found" }, { status: 404 });
     }
 
-    return NextResponse.json({
-      success: true,
-      data: poll,
-    });
+    return NextResponse.json({ success: true, data: poll });
   } catch (error) {
-    return NextResponse.json(
-      {
-        success: false,
-        error: "Failed to retrieve poll",
-      },
-      { status: 500 },
-    );
+    return NextResponse.json({ success: false, error: "Failed to retrieve poll" }, { status: 500 });
   }
 }
 
-// PUT /api/polls/[pollId] - Update a poll
 export async function PUT(
   request: NextRequest,
   { params }: { params: Promise<{ pollId: string }> },
 ) {
   try {
-    const resolvedParams = await params;
+    const { pollId } = await params;
     const user = await getCurrentUser();
     if (!user) {
+      return NextResponse.json({ success: false, error: "Unauthorized" }, { status: 401 });
+    }
+
+    const body = await request.json();
+    if (!body.question || typeof body.question !== "string") {
       return NextResponse.json(
-        { success: false, error: "Unauthorized" },
-        { status: 401 },
+        { success: false, error: "Question is required and must be a string" },
+        { status: 400 },
       );
     }
 
-    const { pollId } = await params;
-    const body = await request.json();
-
-    if (!body.question || typeof body.question !== "string") {
+    if (!body.options || !Array.isArray(body.options) || body.options.length < 2) {
       return NextResponse.json(
         {
           success: false,
-          error: "Question is required and must be a string",
+          error: "Options are required and must be an array of at least 2 strings",
         },
         { status: 400 },
       );
     }
 
-    if (
-      !body.options ||
-      !Array.isArray(body.options) ||
-      body.options.length < 2
-    ) {
-      return NextResponse.json(
-        {
-          success: false,
-          error:
-            "Options are required and must be an array of at least 2 strings",
-        },
-        { status: 400 },
-      );
-    }
-
-<<<<<<< HEAD
-    const updatedPoll = await updatePoll(resolvedParams.pollId, {
-=======
-    const updatedPoll = await updatePoll(pollId, {
->>>>>>> a7e52595
-      question: body.question,
-      options: body.options,
-    });
+    const updatedPoll = await updatePoll(pollId, { question: body.question, options: body.options });
 
     if (updatedPoll.error) {
       return NextResponse.json(
-        {
-          success: false,
-          error: "Failed to update poll",
-          details: updatedPoll.error.message,
-        },
+        { success: false, error: "Failed to update poll", details: updatedPoll.error.message },
         { status: 500 },
       );
     }
 
-    return NextResponse.json(
-      {
-        success: true,
-        data: updatedPoll.data,
-        message: "Poll updated successfully",
-      },
-      { status: 200 },
-    );
+    return NextResponse.json({ success: true, data: updatedPoll.data, message: "Poll updated successfully" }, { status: 200 });
   } catch (error) {
-    return NextResponse.json(
-      {
-        success: false,
-        error: "Failed to update poll",
-      },
-      { status: 500 },
-    );
+    return NextResponse.json({ success: false, error: "Failed to update poll" }, { status: 500 });
   }
 }
 
-// DELETE /api/polls/[pollId] - Delete a poll
 export async function DELETE(
   request: NextRequest,
   { params }: { params: Promise<{ pollId: string }> },
 ) {
   try {
-    const resolvedParams = await params;
+    const { pollId } = await params;
     const user = await getCurrentUser();
     if (!user) {
-      return NextResponse.json(
-        { success: false, error: "Unauthorized" },
-        { status: 401 },
-      );
+      return NextResponse.json({ success: false, error: "Unauthorized" }, { status: 401 });
     }
 
-<<<<<<< HEAD
-    const deletedPoll = await deletePoll(resolvedParams.pollId);
-=======
-    const { pollId } = await params;
     const deletedPoll = await deletePoll(pollId);
->>>>>>> a7e52595
-
     if (deletedPoll.error) {
       return NextResponse.json(
-        {
-          success: false,
-          error: "Failed to delete poll",
-          details: deletedPoll.error.message,
-        },
+        { success: false, error: "Failed to delete poll", details: deletedPoll.error.message },
         { status: 500 },
       );
     }
 
-    return NextResponse.json(
-      {
-        success: true,
-        message: "Poll deleted successfully",
-      },
-      { status: 200 },
-    );
+    return NextResponse.json({ success: true, message: "Poll deleted successfully" }, { status: 200 });
   } catch (error) {
-    return NextResponse.json(
-      {
-        success: false,
-        error: "Failed to delete poll",
-      },
-      { status: 500 },
-    );
+    return NextResponse.json({ success: false, error: "Failed to delete poll" }, { status: 500 });
   }
 }